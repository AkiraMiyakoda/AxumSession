--- conflicted
+++ resolved
@@ -68,14 +68,9 @@
 futures = "0.3.28"
 bytes = "1.5.0"
 dashmap = "5.5.3"
-<<<<<<< HEAD
 redis_pool = { version = "0.2.0", optional = true }
 redis = { version = "0.23.3", features = ["aio", "tokio-comp"], optional = true }
-surrealdb = { version = "1.0.0-beta.10", optional = true }
-=======
-redis = { version = "0.23.3", features = ["tokio-comp"], optional = true }
 surrealdb = { version = "1.0.0-beta.11", optional = true }
->>>>>>> fbd3948d
 aes-gcm = { version = "0.10.2"}
 base64 = { version = "0.21.3"}
 rand = { version = "0.8.5"}
