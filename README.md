--- conflicted
+++ resolved
@@ -110,148 +110,6 @@
 }
 ```
 
-<<<<<<< HEAD
-=======
-## 🔐 Example Signed Cookies/Headers and Database Session Data Encryption.
-### Enable Cookie and Header UUID Signing and Database Key encryption for Session Data.
-
-```rust ignore
-use sqlx::{ConnectOptions, postgres::{PgPoolOptions, PgConnectOptions}};
-use std::net::SocketAddr;
-use axum_session::{Session, SessionPgPool, SessionConfig, SessionStore, SessionLayer, SessionMode, Key, SecurityMode};
-use axum::{
-    Router,
-    routing::get,
-};
-use tokio::net::TcpListener;
-
-#[tokio::main]
-async fn main() {
-    let session_config = SessionConfig::default()
-        .with_table_name("sessions_table")
-        // 'Key::generate()' will generate a new key each restart of the server.
-        // If you want it to be more permanent then generate and set it to a config file.
-        // If with_key() is used it will set all cookies or headers as signed, which guarantees integrity, and authenticity.
-        .with_key(Key::generate())
-        // This is how we would Set a Database Key to encrypt as store our per session data. 
-        .with_database_key(Key::generate());
-
-    // create SessionStore and initiate the database tables
-    let session_store = SessionStore::<SessionPgPool>::new(None, session_config).await.unwrap();
-
-    // build our application with some routes
-    let app = Router::new()
-        .route("/greet", get(greet))
-        .layer(SessionLayer::new(session_store));
-
-    // run it
-    let addr = SocketAddr::from(([0, 0, 0, 0], 8000));
-
-    println!("listening on {}", addr);
-    let listener = TcpListener::bind(addr).await.unwrap();
-
-    //we then start the actual service.
-    axum::serve(
-        listener,
-        // We set it with connection info so we can get the ip address of the user from the socket.
-        // Otherwise if we try to get this and this is not set the ip address will be empty.
-        // This is needed for the ip and user agent stuff to get the correct information.
-        app.into_make_service_with_connect_info::<SocketAddr>(),
-    )
-    .await
-    .unwrap();
-}
-```
-
-## 💿 Example SessionNullPool for non_persistant Memory store only.
-
-```rust ignore
-use std::net::SocketAddr;
-use axum_session::{Session, SessionNullPool, SessionConfig, SessionStore, SessionLayer};
-use axum::{
-    Router,
-    routing::get,
-};
-use tokio::net::TcpListener;
-
-#[tokio::main]
-async fn main() {
-    let session_config = SessionConfig::default()
-        .with_table_name("sessions_table");
-
-    // create SessionStore and initiate the database tables
-    let session_store = SessionStore::<SessionNullPool>::new(None, session_config).await.unwrap();
-
-    // build our application with some routes
-    let app = Router::new()
-        .route("/greet", get(greet))
-        .layer(SessionLayer::new(session_store));
-
-    // run it
-    let addr = SocketAddr::from(([0, 0, 0, 0], 8000));
-
-    println!("listening on {}", addr);
-    let listener = TcpListener::bind(addr).await.unwrap();
-    axum::serve(listener, app).await.unwrap();
-}
-
-async fn greet(session: Session<SessionNullPool>) -> String {
-    let mut count: usize = session.get("count").unwrap_or(0);
-
-    count += 1;
-    session.set("count", count);
-
-    count.to_string()
-}
-
-```
-
-## 🗃️ Example session mode set as OptIn
-
-```rust ignore
-use sqlx::{ConnectOptions, postgres::{PgPoolOptions, PgConnectOptions}};
-use std::net::SocketAddr;
-use axum_session::{Session, SessionPgPool, SessionConfig, SessionStore, SessionLayer, SessionMode};
-use axum::{
-    Router,
-    routing::get,
-};
-use tokio::net::TcpListener;
-
-#[tokio::main]
-async fn main() {
-    let session_config = SessionConfig::default()
-        .with_table_name("sessions_table").with_mode(SessionMode::OptIn);
-
-    // create SessionStore and initiate the database tables
-    let session_store = SessionStore::<SessionPgPool>::new(None, session_config).await.unwrap();
-
-    // build our application with some routes
-    let app = Router::new()
-        .route("/greet", get(greet))
-        .layer(SessionLayer::new(session_store));
-
-    // run it
-    let addr = SocketAddr::from(([0, 0, 0, 0], 8000));
-
-    println!("listening on {}", addr);
-    let listener = TcpListener::bind(addr).await.unwrap();
-    axum::serve(listener, app).await.unwrap();
-}
-
-async fn greet(session: Session<SessionPgPool>) -> String {
-    let mut count: usize = session.get("count").unwrap_or(0);
-
-    // Allow the Session data to be keep in memory and the database for the lifetime.
-    session.set_store(true);
-    count += 1;
-    session.set("count", count);
-
-    count.to_string()
-}
-
-```
->>>>>>> 4625ee3e
 ## 🔑 Key Store Details
 
 To enable and use fastbloom key storage for less database lookups. 
