use crate::{DatabasePool, SessionError, SessionStore};
use async_trait::async_trait;
use chrono::Utc;
use surrealdb::{Connection, Surreal};

///Surreal's Session Helper type for the DatabasePool.
pub type SessionSurrealSession<C> = crate::Session<SessionSurrealPool<C>>;
///Surreal's Session Store Helper type for the DatabasePool.
pub type SessionSurrealSessionStore<C> = SessionStore<SessionSurrealPool<C>>;

///Surreal internal Managed Pool type for DatabasePool
/// Please refer to https://docs.rs/surrealdb/1.0.0-beta.9+20230402/surrealdb/struct.Surreal.html#method.new
#[derive(Debug)]
pub struct SessionSurrealPool<C: Connection> {
    connection: Surreal<C>,
}

// We do this to avoid Any needing Clone when being used in the Type traits.
impl<C> Clone for SessionSurrealPool<C>
where
    C: Connection,
{
    fn clone(&self) -> Self {
        Self {
            connection: self.connection.clone(),
        }
    }
}

impl<C: Connection> From<Surreal<C>> for SessionSurrealPool<C> {
    fn from(connection: Surreal<C>) -> Self {
        SessionSurrealPool { connection }
    }
}

impl<C: Connection> SessionSurrealPool<C> {
    /// Creates a New Session pool from a Connection.
    /// Please refer to https://docs.rs/surrealdb/1.0.0-beta.9+20230402/surrealdb/struct.Surreal.html#method.new
    pub fn new(connection: Surreal<C>) -> Self {
        Self { connection }
    }

    pub async fn is_valid(&self) -> Result<(), SessionError> {
        self.connection.query("SELECT * FROM 1;").await?;
        Ok(())
    }
}

#[async_trait]
impl<C: Connection> DatabasePool for SessionSurrealPool<C> {
    async fn initiate(&self, _table_name: &str) -> Result<(), SessionError> {
        Ok(())
    }

    async fn delete_by_expiry(&self, table_name: &str) -> Result<Vec<String>, SessionError> {
        let mut res = self
            .connection
            .query(
<<<<<<< HEAD
                "SELECT sessionid FROM type::table($table_name)
                WHERE sessionexpires = NONE OR sessionexpires > $expires;",
            )
            .bind(("table_name", table_name))
=======
                &r#"
            SELECT sessionid FROM %%TABLE_NAME%%
                WHERE sessionexpires = NONE OR sessionexpires > $expire;
        "#
                .replace("%%TABLE_NAME%%", table_name),
            )
            .bind(("expire", Utc::now().timestamp()))
>>>>>>> 451f4872
            .await?;

        let ids: Vec<String> = res.take("sessionid")?;

        self.connection
<<<<<<< HEAD
            .query("DELETE type::table($table_name) WHERE sessionexpires < $expires;")
            .bind(("table_name", table_name))
            .bind(("expires", Utc::now().timestamp()))
=======
            .query(
                &r#"DELETE %%TABLE_NAME%% WHERE sessionexpires < $expire;"#
                    .replace("%%TABLE_NAME%%", table_name),
            )
            .bind(("expire", Utc::now().timestamp()))
>>>>>>> 451f4872
            .await?;

        Ok(ids)
    }

    async fn count(&self, table_name: &str) -> Result<i64, SessionError> {
        let mut res = self
            .connection
<<<<<<< HEAD
            .query("SELECT count() AS amount FROM type::table($table_name) GROUP BY amount;")
            .bind(("table_name", table_name))
=======
            .query(
                &r#"SELECT count() AS amount FROM %%TABLE_NAME%% GROUP BY amount;"#
                    .replace("%%TABLE_NAME%%", table_name),
            )
>>>>>>> 451f4872
            .await?;

        let response: Option<i64> = res.take("amount")?;
        if let Some(count) = response {
            Ok(count)
        } else {
            Ok(0)
        }
    }

    async fn store(
        &self,
        id: &str,
        session: &str,
        expires: i64,
        table_name: &str,
    ) -> Result<(), SessionError> {
        self.connection
<<<<<<< HEAD
        .query(
            "UPDATE type::thing($table_name, $session_id) SET sessionstore = $store, sessionexpires = $expire, sessionid = $session_id;",
        )
        .bind(("table_name", table_name))
        .bind(("session_id", id.to_string()))
        .bind(("expire", expires.to_string()))
        .bind(("store", session))
        .await?;
=======
            .query(
                &r#"
                DELETE %%TABLE_NAME%% WHERE sessionid=$session_id;
                INSERT INTO %%TABLE_NAME%%
                (sessionid, sessionstore, sessionexpires) VALUES ($session_id, $store, $expire);
        "#
                .replace("%%TABLE_NAME%%", table_name),
            )
            .bind(("session_id", id))
            .bind(("store", session))
            .bind(("expire", expires))
            .await?;
>>>>>>> 451f4872

        Ok(())
    }

    async fn load(&self, id: &str, table_name: &str) -> Result<Option<String>, SessionError> {
        let mut res = self
            .connection
            .query(
<<<<<<< HEAD
                "SELECT sessionstore FROM type::thing($table_name, $session_id)
                WHERE sessionexpires = NONE OR sessionexpires > $expires;",
            )
            .bind(("table_name", table_name))
            .bind(("session_id", id))
            .bind(("expires", Utc::now().timestamp()))
            .await
            .unwrap();
=======
                &r#"
                SELECT sessionstore FROM %%TABLE_NAME%%
                WHERE sessionid = $session_id AND (sessionexpires = NONE OR sessionexpires > $expire);
            "#
                .replace("%%TABLE_NAME%%", table_name),
            ).bind(("session_id", id))
            .bind(("expire", Utc::now().timestamp()))
            .await?;
>>>>>>> 451f4872

        let response: Option<String> = res.take("sessionstore")?;
        Ok(response)
    }

    async fn delete_one_by_id(&self, id: &str, table_name: &str) -> Result<(), SessionError> {
        self.connection
<<<<<<< HEAD
            .query("DELETE type::table($table_name) WHERE sessionid < $session_id;")
            .bind(("table_name", table_name))
=======
            .query(
                &r#"DELETE %%TABLE_NAME%% WHERE sessionid < $session_id;"#
                    .replace("%%TABLE_NAME%%", table_name),
            )
>>>>>>> 451f4872
            .bind(("session_id", id))
            .await?;

        Ok(())
    }

    async fn exists(&self, id: &str, table_name: &str) -> Result<bool, SessionError> {
<<<<<<< HEAD
        let mut res = self
            .connection
            .query(
                "SELECT count() AS amount FROM type::thing($table_name, $session_id) 
                WHERE sessionexpires = NONE OR sessionexpires > $expires GROUP BY amount;",
            )
            .bind(("table_name", table_name))
            .bind(("session_id", id))
            .bind(("expires", Utc::now().timestamp()))
=======
        self.connection.set("id".to_string(), id).await?;
        self.connection
            .set("expires".to_string(), Utc::now().timestamp())
            .await?;

        let mut res = self
            .connection
            .query(
                &r#"
                SELECT count() AS amount FROM %%TABLE_NAME%% WHERE sessionid = $session_id AND 
                (sessionexpires = NONE OR sessionexpires > $expire);
                "#
                .replace("%%TABLE_NAME%%", table_name),
            )
            .bind(("session_id", id))
            .bind(("expire", Utc::now().timestamp()))
>>>>>>> 451f4872
            .await?;

        let response: Option<i64> = res.take("amount")?;
        Ok(response.map(|f| f > 0).unwrap_or_default())
    }

    async fn delete_all(&self, table_name: &str) -> Result<(), SessionError> {
        self.connection
            .query("DELETE type::table($table_name);")
            .bind(("table_name", table_name))
            .await?;

        Ok(())
    }

    async fn get_ids(&self, table_name: &str) -> Result<Vec<String>, SessionError> {
        let mut res = self
            .connection
            .query(
                "SELECT sessionid FROM type::table($table_name)
                WHERE sessionexpires = NONE OR sessionexpires > $expires;",
            )
<<<<<<< HEAD
            .bind(("table_name", table_name))
            .bind(("expires", Utc::now().timestamp()))
=======
            .bind(("expire", Utc::now().timestamp()))
>>>>>>> 451f4872
            .await?;

        let ids: Vec<String> = res.take("sessionid")?;
        Ok(ids)
    }

    fn auto_handles_expiry(&self) -> bool {
        false
    }
}<|MERGE_RESOLUTION|>--- conflicted
+++ resolved
@@ -56,36 +56,18 @@
         let mut res = self
             .connection
             .query(
-<<<<<<< HEAD
                 "SELECT sessionid FROM type::table($table_name)
                 WHERE sessionexpires = NONE OR sessionexpires > $expires;",
             )
             .bind(("table_name", table_name))
-=======
-                &r#"
-            SELECT sessionid FROM %%TABLE_NAME%%
-                WHERE sessionexpires = NONE OR sessionexpires > $expire;
-        "#
-                .replace("%%TABLE_NAME%%", table_name),
-            )
-            .bind(("expire", Utc::now().timestamp()))
->>>>>>> 451f4872
             .await?;
 
         let ids: Vec<String> = res.take("sessionid")?;
 
         self.connection
-<<<<<<< HEAD
             .query("DELETE type::table($table_name) WHERE sessionexpires < $expires;")
             .bind(("table_name", table_name))
             .bind(("expires", Utc::now().timestamp()))
-=======
-            .query(
-                &r#"DELETE %%TABLE_NAME%% WHERE sessionexpires < $expire;"#
-                    .replace("%%TABLE_NAME%%", table_name),
-            )
-            .bind(("expire", Utc::now().timestamp()))
->>>>>>> 451f4872
             .await?;
 
         Ok(ids)
@@ -94,15 +76,8 @@
     async fn count(&self, table_name: &str) -> Result<i64, SessionError> {
         let mut res = self
             .connection
-<<<<<<< HEAD
             .query("SELECT count() AS amount FROM type::table($table_name) GROUP BY amount;")
             .bind(("table_name", table_name))
-=======
-            .query(
-                &r#"SELECT count() AS amount FROM %%TABLE_NAME%% GROUP BY amount;"#
-                    .replace("%%TABLE_NAME%%", table_name),
-            )
->>>>>>> 451f4872
             .await?;
 
         let response: Option<i64> = res.take("amount")?;
@@ -121,7 +96,6 @@
         table_name: &str,
     ) -> Result<(), SessionError> {
         self.connection
-<<<<<<< HEAD
         .query(
             "UPDATE type::thing($table_name, $session_id) SET sessionstore = $store, sessionexpires = $expire, sessionid = $session_id;",
         )
@@ -130,20 +104,6 @@
         .bind(("expire", expires.to_string()))
         .bind(("store", session))
         .await?;
-=======
-            .query(
-                &r#"
-                DELETE %%TABLE_NAME%% WHERE sessionid=$session_id;
-                INSERT INTO %%TABLE_NAME%%
-                (sessionid, sessionstore, sessionexpires) VALUES ($session_id, $store, $expire);
-        "#
-                .replace("%%TABLE_NAME%%", table_name),
-            )
-            .bind(("session_id", id))
-            .bind(("store", session))
-            .bind(("expire", expires))
-            .await?;
->>>>>>> 451f4872
 
         Ok(())
     }
@@ -152,7 +112,6 @@
         let mut res = self
             .connection
             .query(
-<<<<<<< HEAD
                 "SELECT sessionstore FROM type::thing($table_name, $session_id)
                 WHERE sessionexpires = NONE OR sessionexpires > $expires;",
             )
@@ -161,16 +120,6 @@
             .bind(("expires", Utc::now().timestamp()))
             .await
             .unwrap();
-=======
-                &r#"
-                SELECT sessionstore FROM %%TABLE_NAME%%
-                WHERE sessionid = $session_id AND (sessionexpires = NONE OR sessionexpires > $expire);
-            "#
-                .replace("%%TABLE_NAME%%", table_name),
-            ).bind(("session_id", id))
-            .bind(("expire", Utc::now().timestamp()))
-            .await?;
->>>>>>> 451f4872
 
         let response: Option<String> = res.take("sessionstore")?;
         Ok(response)
@@ -178,15 +127,8 @@
 
     async fn delete_one_by_id(&self, id: &str, table_name: &str) -> Result<(), SessionError> {
         self.connection
-<<<<<<< HEAD
             .query("DELETE type::table($table_name) WHERE sessionid < $session_id;")
             .bind(("table_name", table_name))
-=======
-            .query(
-                &r#"DELETE %%TABLE_NAME%% WHERE sessionid < $session_id;"#
-                    .replace("%%TABLE_NAME%%", table_name),
-            )
->>>>>>> 451f4872
             .bind(("session_id", id))
             .await?;
 
@@ -194,7 +136,6 @@
     }
 
     async fn exists(&self, id: &str, table_name: &str) -> Result<bool, SessionError> {
-<<<<<<< HEAD
         let mut res = self
             .connection
             .query(
@@ -204,24 +145,6 @@
             .bind(("table_name", table_name))
             .bind(("session_id", id))
             .bind(("expires", Utc::now().timestamp()))
-=======
-        self.connection.set("id".to_string(), id).await?;
-        self.connection
-            .set("expires".to_string(), Utc::now().timestamp())
-            .await?;
-
-        let mut res = self
-            .connection
-            .query(
-                &r#"
-                SELECT count() AS amount FROM %%TABLE_NAME%% WHERE sessionid = $session_id AND 
-                (sessionexpires = NONE OR sessionexpires > $expire);
-                "#
-                .replace("%%TABLE_NAME%%", table_name),
-            )
-            .bind(("session_id", id))
-            .bind(("expire", Utc::now().timestamp()))
->>>>>>> 451f4872
             .await?;
 
         let response: Option<i64> = res.take("amount")?;
@@ -244,12 +167,8 @@
                 "SELECT sessionid FROM type::table($table_name)
                 WHERE sessionexpires = NONE OR sessionexpires > $expires;",
             )
-<<<<<<< HEAD
             .bind(("table_name", table_name))
             .bind(("expires", Utc::now().timestamp()))
-=======
-            .bind(("expire", Utc::now().timestamp()))
->>>>>>> 451f4872
             .await?;
 
         let ids: Vec<String> = res.take("sessionid")?;
